# VFR Light Map

This is a fork of Dylan Rush's excellent "[Categorical-Sectional](https://github.com/dylanrush/categorical-sectional)".

The purpose of this version was to unify the control code of different LED light types and to add support for WS2801 "individually" addressible LED lights.

I have also attempted to make setup easier by moving the LED configuration into data files.

![Seattle to Oshkosh, showing Sunset across the country](media/weather_and_fade.jpg)

## What You Need

### Skills Required

To complete this project you will need to:

- Edit two text files.
- Solder three wires.

### Additional Hardware

The instructions given here are for WS2801 LED based strands, such as those found on AdaFruit.

The electronics cost about \$90 USD if you are buying everything new, and want 50 lights.

To complete the project you will need to supply your own chart and backing board.

Soldering is required for three (3) wires, along with some electrical tape.

To finish the instalation you will need a monitor, and a keyboard.

#### Other Raspberry Pis

A parts manifest lists a Raspberry Pi Zero due to its size and lower power consumption, but a spare 2 or 3 will work as long as it has WiFi. The wiring diagram does not change.

## Setup

### Parts List

| Description                                  | Cost    | Link                                                                                                                                                                   |
| -------------------------------------------- | ------- | ---------------------------------------------------------------------------------------------------------------------------------------------------------------------- |
| Raspberry Pi Zero W                          | \$29.99 | <https://www.amazon.com/CanaKit-Raspberry-Wireless-Starter-Official/dp/B06XJQV162/ref=sr_1_7?s=electronics&ie=UTF8&qid=1528557992&sr=1-7&keywords=raspberry+pi+zero+w> |
| 5 volt, 4 amp power supply                   | \$12.99 | <https://www.amazon.com/gp/product/B00MRGKPH8/ref=oh_aui_detailpage_o06_s00?ie=UTF8&psc=1>                                                                             |
| Barrel jack adapters                         | \$7.99  | <https://www.amazon.com/gp/product/B01M4RBARQ/ref=oh_aui_detailpage_o06_s01?ie=UTF8&psc=1>                                                                             |
| Individually addressable LEDs (WS2801 based) | \$39.95 | <https://www.amazon.com/12mm-Diffused-Digital-Pixels-Strand/dp/B073MZWBYS/ref=sr_1_1?ie=UTF8&qid=1528558371&sr=8-1&keywords=adafruit+ws2801>                           |
| 4 Pin JST SM Plugs                           | \$7.99  | <https://www.amazon.com/Visdoll-Pairs-Female-Connector-Cable/dp/B075K48BD9/ref=sr_1_8?ie=UTF8&qid=1528559351&sr=8-8&keywords=4+Pin+JST+SM+Plug>                        |

### Bootstrapping The Raspberry Pi

#### OS Instalation

This section gets you started with instaling the software.

A full tutorial on how to install the Operating System is available at: <https://www.raspberrypi.org/documentation/installation/noobs.md>

1. Boot the Raspberry Pi with the empty SD card.
2. You will be given a choice of operating systems to install. You will also be asked for your WiFi network and password.
3. Choose the WiFi network that will be used when the project is completed.
4. Choose "Raspbian" as the operating system.
5. When it is finished, login with the username:pi password:raspberry

#### Get The Code

From the command line, after logging in:

```bash
cd ~
git clone https://github.com/JohnMarzulli/categorical-sectional.git
```

This will install this software onto the Raspberry Pi.

#### Python Package Install

From a terminal on the Raspberry Pi

```bash
cd ~/categorical-sectional
sudo python3 setup.py develop
```

#### Raspberry Pi Settings

Run 'raspi-config' and enable the SPI bus under Advanced

```bash
sudo raspi-config
```

## Wiring

### Wiring the WS2801

If you are using multiple strands of lights, plug them together.
Tape off the red and blue tap wires between the connectors and at the end of the strand.

Leave the read and blue wire at the start of the strand for the moment.

### The Barrel Jack Adapter

For the barrel jack, use the two thinner wires that come out of the top of the plastic connector from the LED lights.

One is red, the other blue.

- Blue -> Barrel jack minus
- Red -> Barrel jack positive

#### Wiring Detail For Barrel Jack

![barrel jack wiring details](media/barrel_jack.jpg)

### The Raspberry Pi

Use the group of four wires from a _*male*_ JST SM adapter.

Solder them to the board.

<<<<<<< HEAD
- Blue -> Tied off and shrink wrapped. Not connected.
- Red -> Raspberry Pi 3V Pin 17 (Physical)
- Yellow -> Pin 19(Physical)/SPI MOSI
- Green -> Pin 23(Physical)/SCLK/SPI
=======
| Wire Color | Physical Pin                                | Pin Name      |
| ---------- | ------------------------------------------- | ------------- |
| Blue       | Tied off and shrink wrapped. Not connected. | Not connected |
| Red        | 25                                          | GRND          |
| Black      | 23                                          | SCLK          |
| Green/Teal | 19                                          | MOSI          |
>>>>>>> f8b65ccf

#### Wiring Detail From Top

![Pi Wiring From Top](media/pins_from_top.jpg)

#### Wiring Detail From Bottom

![Pi Wiring From Bottom](media/pins_from_bottom.jpg)

## Final Assembly

- Connect the Male JST and LED connectors together.
- Connect the barrel jack into the Neopixel strip.
- Add the SD card to the Pi.
- Plug inthe NeoPixels first, then the Raspberry Pi.

## Understanding The Configuration Files

All of the configuration files will be in the "data" sub directory.

Unless you are building the same exact map that I did (Puget Sound to Oshkosh), then you will want to modify at least one of these.

### data/config.json

This is the first file loaded. It tells the software what type of lights are being used, and which airport file to open.

```json
{
  "mode": "ws2801",
  "pixel_count": 50,
  "spi_device": 0,
  "spi_port": 0,
  "pwm_frequency": 100,
  "airports_file": "data/kawo_to_kosh.json",
  "night_lights": true
}
```

#### night_lights

Set this to true if you would like the weather stations to change colors based on the time of day.

If you are using WS2801 or PWM based lights, then this is a gradual process.

First the light will fade from the flight condition color to a bright yellow to indicate "Populated night".
As the station gets darker, the light fades to a darker yellow by the time the station is "pitch black" in night.

In the morning, the light will increase back to a bright yellow as the office sunrise time approaches.
As the station approaches full daylight, the light will fade from bright yellow to the color appropriate for the flight condition.

#### mode

This controls which type of LED system to use for controlling the lights.

| Value  | Description                                                                                      |
| ------ | ------------------------------------------------------------------------------------------------ |
| ws2801 | Use WS2801 based light strands like those from AdaFruit                                          |
| pwm    | Use pulse width modulation based LEDs. This can have their colors changed more than normal LEDs. |
| led    | Use standard LEDs that have a positive wire for each color and a common ground.                  |

#### pixel_count

If you are using ws2801 based LEDs then you may need to change "pixel_count". Each strand will come with a numbe rof LEDs. You you are using a single strand, then set this number to that count. If you have combined strands, then set the total number of lights.

#### spi_device and spi_port

You will probably not need to change this. If you do need to change this, then you probably know what to do.

#### pwm_frequency

Used if you are using PWM LEDs.

#### airports_file

This is the file that contains the airport names and the wiring configuration for them.

### Airports File

#### Annotated Example File

This shows the two sections for an example airport file.

```json
{
  "pwm": [
    { "KRNT": [3, 5, 7] },
    { "KSEA": [11, 13, 15] },
    { "KPLU": [19, 21, 23] },
    { "KOLM": [29, 31, 33] },
    { "KTIW": [32, 35, 37] },
    { "KPWT": [36, 38, 40] },
    { "KSHN": [8, 10, 12] }
  ],
  "ws2801": [
    { "KRNT": { "neopixel": 0 } },
    { "KSEA": { "neopixel": 2 } },
    { "KPLU": { "neopixel": 4 } },
    { "KOLM": { "neopixel": 6 } },
    { "KTIW": { "neopixel": 8 } },
    { "KPWT": { "neopixel": 10 } },
    { "KSHN": { "neopixel": 12 } }
  ]
}
```

#### Explanation

There are two sections:

##### pwm

Contains the airport name and wiring information. The first number is the wire controlling the red LED, then the green LED, and finally the blue LED.

These wire numbers refer to the _*physical*_ board number on the Raspberry pie.

So for KRNT (Renton), the wire leading to the Red LED would be wired to the GPIO board at pin 3. The Blue LED would be wired to pin 5, and the green LED wire would be wired to pin 7.

_NOTE:_ The "pwm" section is used by both the normal LEDs and the pulse width controlled LEDs.

##### ws2801

This section contains the information required to control a strand of WS2801 lights.

Once again, this starts with an airport or weather station identifier.

Next to contains a "neopixel" identifier. This is the order of the light on the strand.

_NOTE:_ The first light is "0", the second light is "1".

Due to the way your lights may need to be arranged to fit on the map, some lights may need to be skipped, so keep track of your lights.

##### Illustration of Numbering

Using the first few lines of the ws2801 section from above, this shows how the numbering works.

This project uses "zero based indexing".

In this scenario the second and fourth light are not used. They will remain off the entire time.

The first light is assigned to Renton airport.
The third light will show SeaTac aiport.

```code
[Pi] ------[LED]------[LED]------[LED]------[LED]

           0/KRNT    Skipped     2/KSEA    Skipped
```

## Running It At Boot

To run it at boot, perform the following steps:

1. Log into the device as the user "pi" with password "raspberry".
2. Type "crontab -e"
3. Select "Nano" (Option 1)
4. Enter the following text at the _bottom_ of the file:

```code
@reboot python3 /home/pi/categorical-sectional/controller.py &
```

5. Save the file and exit.
6. sudo reboot now

Capitalization counts. The map lights should come on with each boot now.

## Colors

This project uses "standard" airport coloring for flight rules category, along with some unique colors.

| Flight Rule | WS2801         | PWM            | LED            |
| ----------- | -------------- | -------------- | -------------- |
| VFR         | Solid green    | Solid green    | Solid green    |
| MVFR        | Solid blue     | Solid blue     | Solid blue     |
| IFR         | Solid red      | Solid red      | Solid red      |
| LIFR        | Solid magenta  | Solid magenta  | Blinking red   |
| Smoke       | Solid gray     | Solid gray     | Solid gray     |
| Night       | Solid yellow   | Solid yellow   | Solid yellow   |
| Error       | Blinking white | Blinking white | Blinking white |

## Apendix

<https://learn.adafruit.com/12mm-led-pixels/wiring>
<https://tutorials-raspberrypi.com/how-to-control-a-raspberry-pi-ws2801-rgb-led-strip/>
<https://www.raspberrypi.org/documentation/linux/usage/cron.md>

## Version History

| Version | Change                                                                                                                                                                            |
| ------- | --------------------------------------------------------------------------------------------------------------------------------------------------------------------------------- |
|   1.4   | Changes to map initialization to help with bad airport identifiers. Improve handling of mismatch between four and three letter long identifiers when determining day/night cycle. |
|   1.3   | Performance improvements.                                                                                                                                                         |
|   1.2   | Migrated to Python 3.x                                                                                                                                                            |
|   1.1   | Day / Night cycle.                                                                                                                                                                |
|   1.0   | First release with adressable lights.                                                                                                                                             |

## Credits

Airport Location data from <http://ourairports.com/data/>
Airport sunrise/sunset data from <https://sunrise-sunset.org/api>

## License

This project is covered by the GPL v3 liscense.

Please see [LISCENSE.md](LISCENSE.md)<|MERGE_RESOLUTION|>--- conflicted
+++ resolved
@@ -115,19 +115,12 @@
 
 Solder them to the board.
 
-<<<<<<< HEAD
-- Blue -> Tied off and shrink wrapped. Not connected.
-- Red -> Raspberry Pi 3V Pin 17 (Physical)
-- Yellow -> Pin 19(Physical)/SPI MOSI
-- Green -> Pin 23(Physical)/SCLK/SPI
-=======
 | Wire Color | Physical Pin                                | Pin Name      |
 | ---------- | ------------------------------------------- | ------------- |
 | Blue       | Tied off and shrink wrapped. Not connected. | Not connected |
 | Red        | 25                                          | GRND          |
 | Black      | 23                                          | SCLK          |
 | Green/Teal | 19                                          | MOSI          |
->>>>>>> f8b65ccf
 
 #### Wiring Detail From Top
 
